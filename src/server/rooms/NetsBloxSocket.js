--- conflicted
+++ resolved
@@ -378,21 +378,16 @@
             });
         }
     },
-<<<<<<< HEAD
 
     'request-new-name': function() {
         // get unique base name
         this._room.name = false;
         this._room.changeName();
-    }
-=======
+    },
      
-     'share-msg-type': function(msg) {
-        // or simply this.sendToRoom()
-         this.send(msg);
-         this.sendToEveryone(msg);
-     }
->>>>>>> 1115cc67
+    'share-msg-type': function(msg) {
+        this.sendToEveryone(msg);
+    }
 };
 
 module.exports = NetsBloxSocket;