--- conflicted
+++ resolved
@@ -171,31 +171,12 @@
 
     _initialize () {
         this._socket.on('message', data => {
-<<<<<<< HEAD
             try {
                 var msg = JSON.parse(data);
                 return this.onMessage(msg);
             } catch (err) {
+                this._logger.error(`Failed to parse message: ${err} (${data})`);
                 BugReporter.reportInvalidSocketMessage(err, data, this);
-=======
-            var type,
-                msg,
-                result = Q();
-
-            try {
-                msg = JSON.parse(data);
-                type = msg.type;
-                this._logger.trace(`received "${CONDENSED_MSGS.indexOf(type) !== -1 ? type : data}" message from ${this.username} (${this.uuid})`);
-                if (NetsBloxSocket.MessageHandlers[type]) {
-                    result = NetsBloxSocket.MessageHandlers[type].call(this, msg) || Q();
-                } else {
-                    this._logger.warn('message "' + data + '" not recognized');
-                }
-                return result.catch(err =>
-                    this._logger.error(`${JSON.stringify(msg)} threw exception ${err}`));
-            } catch(e) {
-                this._logger.error(`Failed to parse message: ${e} (${data})`);
->>>>>>> c9687c70
             }
         });
 
