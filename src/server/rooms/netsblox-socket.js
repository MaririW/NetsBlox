--- conflicted
+++ resolved
@@ -93,7 +93,6 @@
         if (!room) return;
 
         isOwner = isOwner || this.isOwner();
-        console.log('updating the room!');
         if (isOwner) {
             if (Utils.isSocketUuid(room.owner)) {
                 room.setOwner(this.username);
@@ -375,40 +374,14 @@
                 sockets = [],
                 ownerId = idChunks.pop(),
                 roomName = idChunks.pop(),
-<<<<<<< HEAD
-                roleId = idChunks.pop(),
-                roomId = Utils.uuid(ownerId, roomName);
-
-            return RoomManager.getExistingRoom(roomId)
-                .then(room => {
-                    if (room) {
-                        if (roleId) {
-                            if (room.hasRole(roleId)) {
-                                sockets = sockets.concat(room.getSocketsAt(roleId));
-                            }
-                        } else {
-                            sockets = room.sockets();
-                        }
-
-                        sockets.forEach(socket => {
-                            msg.dstId = Constants.EVERYONE;
-                            socket.send(msg);
-                        });
-
-                        // record message (including successful delivery)
-                        msg.dstId = dstId;
-                        // TODO: get the public id of each socket
-                        msg.recipients = sockets.map(socket => socket.getPublicId());
-                        Messages.save(msg);
-=======
                 roleId = idChunks.pop();
 
             const room = RoomManager.getExistingRoom(ownerId, roomName);
+
             if (room) {
                 if (roleId) {
                     if (room.hasRole(roleId)) {
                         sockets = sockets.concat(room.getSocketsAt(roleId));
->>>>>>> a1690312
                     }
                 } else {
                     sockets = room.sockets();
@@ -418,7 +391,13 @@
                     msg.dstId = Constants.EVERYONE;
                     socket.send(msg);
                 });
-<<<<<<< HEAD
+
+                // record message (including successful delivery)
+                msg.dstId = dstId;
+                // TODO: get the public id of each socket
+                msg.recipients = sockets.map(socket => socket.getPublicId());
+                Messages.save(msg);
+            }
         } else if (room) {
             if (dstId === 'others in room') {
                 msg.recipients = this.sendToOthers(msg);
@@ -430,9 +409,6 @@
                 msg.recipients = sockets.map(socket => socket.getPublicId());
             }
             Messages.save(msg);
-=======
-            }
->>>>>>> a1690312
         }
     }
 }
