--- conflicted
+++ resolved
@@ -1753,86 +1753,10 @@
     return trg;
 };
 
-<<<<<<< HEAD
-ReplayControls.prototype.update = function() {
-    var myself = this,
-        originalEvent,
-        sliderTime = this.getTimeFromPosition(this.slider.value),
-        diff,
-        dir,
-        index,
-        action;
-
-    if (!this.enabled) {
-        return setTimeout(this.update.bind(this), 100);
-    }
-
-    if (this.actionTime !== sliderTime && this.actions && !this.isApplyingAction) {
-        diff = sliderTime - this.actionTime;
-        dir = diff/Math.abs(diff);
-
-        // Since actionIndex is the last applied action, the reverse direction
-        // should use that value -> not one prior
-
-        if (dir === 1) {
-            index = this.actionIndex + dir;
-            originalEvent = this.actions[index];
-            action = copy(originalEvent);
-            if (!originalEvent || originalEvent.time >= sliderTime) {
-                return setTimeout(this.update.bind(this), 100);
-            }
-        } else {  // "rewind"
-            originalEvent = this.actions[this.actionIndex];
-            if (!originalEvent || originalEvent.time <= sliderTime) {
-                return setTimeout(this.update.bind(this), 100);
-            }
-            action = this.getInverseEvent(originalEvent);
-        }
-
-        // make the 'openProject' event undo-able...
-        if (action.type === 'openProject' && !action.replayType && action.args.length < 2) {
-            var ide = this.parentThatIsA(IDE_Morph),
-                serialized = ide.serializer.serialize(ide.stage);
-
-            if (action.args.length === 0) {
-                action.args.push(null);
-            }
-            action.args.push(serialized);
-        }
-
-        // Netsblox addition: start
-        // Ignore openProject actions as we are just replaying the role history
-        // and not the entire project (openProject would change the project/room)
-        if (action.type === 'openProject') {
-            if (this.isShowingCaptions) {
-                this.displayCaption(action, originalEvent);
-            }
-            this.actionIndex += dir;
-            this.actionTime = originalEvent.time;
-            return setTimeout(myself.update.bind(myself), 10);
-        }
-        // Netsblox addition: end
-
-        // Apply the given event
-        this.isApplyingAction = true;
-        action.isReplay = true;
-        this.applyEvent(action, function() {
-            myself.actionIndex += dir;
-            myself.actionTime = originalEvent.time;
-            myself.isApplyingAction = false;
-
-            if (myself.isShowingCaptions) {
-                myself.displayCaption(action, originalEvent);
-            }
-
-            setTimeout(myself.update.bind(myself), 10);
-        });
-=======
 ReplayControls.prototype._applyEvent = ReplayControls.prototype.applyEvent;
 ReplayControls.prototype.applyEvent = function(event, next) {
     if (event.type !== 'openProject') {
         return ReplayControls.prototype._applyEvent.call(this, event, next);
->>>>>>> a1690312
     } else {
         return next();
     }
